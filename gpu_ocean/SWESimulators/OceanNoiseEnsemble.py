# -*- coding: utf-8 -*-

"""
This software is part of GPU Ocean. 

Copyright (C) 2018  SINTEF Digital

This python class implements an ensemble of particles, each consisting
of a single drifter in its own ocean state. Each ocean model is 
perturbed during each timestep, using small scale perturbations.

<<<<<<< HEAD

Copyright (C) 2018  SINTEF Digital

=======
>>>>>>> f0f1ad69
This program is free software: you can redistribute it and/or modify
it under the terms of the GNU General Public License as published by
the Free Software Foundation, either version 3 of the License, or
(at your option) any later version.

This program is distributed in the hope that it will be useful,
but WITHOUT ANY WARRANTY; without even the implied warranty of
MERCHANTABILITY or FITNESS FOR A PARTICULAR PURPOSE.  See the
GNU General Public License for more details.

You should have received a copy of the GNU General Public License
along with this program.  If not, see <http://www.gnu.org/licenses/>.
"""


from matplotlib import pyplot as plt
import matplotlib.gridspec as gridspec
import numpy as np
import time
import abc
import warnings 


import pycuda.driver as cuda

from SWESimulators import CDKLM16
from SWESimulators import GPUDrifterCollection
from SWESimulators import BaseOceanStateEnsemble
from SWESimulators import Common
from SWESimulators import DataAssimilationUtils as dautils



try:
    from importlib import reload
except:
    pass

class OceanNoiseEnsemble(BaseOceanStateEnsemble.BaseOceanStateEnsemble):
    """
    Class that holds an ensemble of ocean states with small scale ocean perturbation as 
    model errors.
    
    Inherits BaseOceanStateEnsemble class. 
    """
    
    def init(self, driftersPerOceanModel=1):
        warnings.warn('The function init will be deprecated. Please use the improved constructor instead',
                      DeprecationWarning)
        self._init(driftersPerOceanModel=driftersPerOceanModel)
    
    def _init(self, driftersPerOceanModel=1):
        
        for i in range(self.numParticles+1):
            self.particles[i] = CDKLM16.CDKLM16(self.gpu_ctx, \
                                                self.base_eta, self.base_hu, self.base_hv, \
                                                self.base_H, \
                                                self.nx, self.ny, self.dx, self.dy, self.dt, \
                                                self.g, self.f, self.r, \
                                                boundary_conditions=self.boundaryConditions, \
                                                write_netcdf=False, \
                                                small_scale_perturbation=True, \
                                                small_scale_perturbation_amplitude=self.small_scale_perturbation_amplitude,
                                                small_scale_perturbation_interpolation_factor=self.small_scale_perturbation_interpolation_factor)
            
            if self.initialization_variance_factor_ocean_field != 0.0:
                self.particles[i].perturbState(q0_scale=self.initialization_variance_factor_ocean_field)
          
        # Initialize and attach drifters to all particles.
        self._initialize_drifters(driftersPerOceanModel)
        
        # Create gpu kernels and buffers:
        self._setupGPU()
        
                
        # Put the initial positions into the observation array
        self._addObservation(self.observeTrueDrifters())
        
    def _initialize_drifters(self, driftersPerOceanModel):
        """
        Initialize drifters and attach them for each particle.
        """
        self.driftersPerOceanModel = np.int32(driftersPerOceanModel)
        
        # Define mid-points for the different drifters 
        # Decompose the domain, so that we spread the drifters as much as possible
        sub_domains_y = np.int(np.round(np.sqrt(self.driftersPerOceanModel)))
        sub_domains_x = np.int(np.ceil(1.0*self.driftersPerOceanModel/sub_domains_y))
        self.midPoints = np.empty((driftersPerOceanModel, 2))
        for sub_y in range(sub_domains_y):
            for sub_x in range(sub_domains_x):
                drifter_id = sub_y*sub_domains_x + sub_x
                if drifter_id >= self.driftersPerOceanModel:
                    break
                self.midPoints[drifter_id, 0]  = (sub_x + 0.5)*self.nx*self.dx/sub_domains_x
                self.midPoints[drifter_id, 1]  = (sub_y + 0.5)*self.ny*self.dy/sub_domains_y
              
        # Loop over particles, sample drifters, and attach them
        for i in range(self.numParticles+1):
            drifters = GPUDrifterCollection.GPUDrifterCollection(self.gpu_ctx, self.driftersPerOceanModel,
                                                 observation_variance=self.observation_variance,
                                                 boundaryConditions=self.boundaryConditions,
                                                 domain_size_x=self.nx*self.dx, domain_size_y=self.ny*self.dy)

            initPos = np.empty((self.driftersPerOceanModel, 2))
            for d in range(self.driftersPerOceanModel):
                initPos[d,:] = np.random.multivariate_normal(self.midPoints[d,:], self.initialization_cov_drifters)
            drifters.setDrifterPositions(initPos)
            self.particles[i].attachDrifters(drifters)

    

    def resample(self, newSampleIndices, reinitialization_variance):
        """
        Resampling the particles given by the newSampleIndicies input array.
        Here, the reinitialization_variance input is ignored, meaning that exact
        copies only are resampled.
        """
        obsTrueDrifter = self.observeTrueDrifters()
        positions = self.observeParticles()
        newPos = np.empty((self.driftersPerOceanModel, 2))
        newOceanStates = [None]*self.getNumParticles()
        for i in range(self.getNumParticles()):
            index = newSampleIndices[i]
            #print "(particle no, position, old direction, new direction): "
            if self.observation_type == dautils.ObservationType.UnderlyingFlow or \
               self.observation_type == dautils.ObservationType.DirectUnderlyingFlow:
                newPos[:,:] = obsTrueDrifter
            else:
                # Copy the drifter position from the particle that is resampled
                newPos[:,:] = positions[index,:]
            
            #print "\t", (index, positions[index,:], newPos)

            
            # Download index's ocean state:
            eta0, hu0, hv0 = self.particles[index].download()
            eta1, hu1, hv1 = self.particles[index].downloadPrevTimestep()
            newOceanStates[i] = (eta0, hu0, hv0, eta1, hu1, hv1)

            self.particles[i].drifters.setDrifterPositions(newPos)

        # New loop for transferring the correct ocean states back up to the GPU:
        for i in range(self.getNumParticles()):
            self.particles[i].upload(newOceanStates[i][0],
                                     newOceanStates[i][1],
                                     newOceanStates[i][2],
                                     newOceanStates[i][3],
                                     newOceanStates[i][4],
                                     newOceanStates[i][5])
                    
   <|MERGE_RESOLUTION|>--- conflicted
+++ resolved
@@ -9,12 +9,6 @@
 of a single drifter in its own ocean state. Each ocean model is 
 perturbed during each timestep, using small scale perturbations.
 
-<<<<<<< HEAD
-
-Copyright (C) 2018  SINTEF Digital
-
-=======
->>>>>>> f0f1ad69
 This program is free software: you can redistribute it and/or modify
 it under the terms of the GNU General Public License as published by
 the Free Software Foundation, either version 3 of the License, or
