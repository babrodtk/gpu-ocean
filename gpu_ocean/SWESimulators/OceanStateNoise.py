# -*- coding: utf-8 -*-

"""
This software is part of GPU Ocean. 

Copyright (C) 2018, 2019  SINTEF Digital
Copyright (C) 2018, 2019 Norwegian Meteorological Institute

This python class produces random perturbations that are to be added to 
the ocean state fields in order to generate model error.

<<<<<<< HEAD
=======
This software is part of GPU Ocean.

Copyright (C) 2018 SINTEF Digital
Copyright (C) 2018 Norwegian Meteorological Institute

>>>>>>> cac0cf2b
This program is free software: you can redistribute it and/or modify
it under the terms of the GNU General Public License as published by
the Free Software Foundation, either version 3 of the License, or
(at your option) any later version.

This program is distributed in the hope that it will be useful,
but WITHOUT ANY WARRANTY; without even the implied warranty of
MERCHANTABILITY or FITNESS FOR A PARTICULAR PURPOSE.  See the
GNU General Public License for more details.

You should have received a copy of the GNU General Public License
along with this program.  If not, see <http://www.gnu.org/licenses/>.
"""


from matplotlib import pyplot as plt
import numpy as np
from pycuda.curandom import XORWOWRandomNumberGenerator
import gc

from SWESimulators import Common
from SWESimulators import config
from SWESimulators import FBL, CTCS

class OceanStateNoise(object):
    """
    Generating random perturbations for a ocean state.
   
    Perturbation for the surface field, dEta, is produced with a covariance structure according to a SOAR function,
    while dHu and dHv are found by the geostrophic balance to avoid shock solutions.
    """
    
    def __init__(self, gpu_ctx, gpu_stream,
                 nx, ny, dx, dy,
                 boundaryConditions, staggered,
                 soar_q0=None, soar_L=None,
                 interpolation_factor = 1,
                 use_lcg=False,
                 block_width=16, block_height=16):
        """
        Initiates a class that generates small scale geostrophically balanced perturbations of
        the ocean state.
        (nx, ny): number of internal grid cells in the domain
        (dx, dy): size of each grid cell
        soar_q0: amplitude parameter for the perturbation, default: dx*1e-5
        soar_L: length scale of the perturbation covariance, default: 0.74*dx*interpolation_factor
        interpolation_factor: indicates that the perturbation of eta should be generated on a coarse mesh, 
            and then interpolated down to the computational mesh. The coarse mesh will then have
            (nx/interpolation_factor, ny/interpolation_factor) grid cells.
        use_lcg: LCG is a linear algorithm for generating a serie of pseudo-random numbers
        (block_width, block_height): The size of each GPU block
        """

        self.use_lcg = use_lcg

        # Set numpy random state
        self.random_state = np.random.RandomState()
        
        # Make sure that all variables initialized within ifs are defined
        self.random_numbers = None
        self.rng = None
        self.seed = None
        self.host_seed = None
        
        self.gpu_ctx = gpu_ctx
        self.gpu_stream = gpu_stream
        
        self.nx = np.int32(nx)
        self.ny = np.int32(ny)
        self.dx = np.float32(dx)
        self.dy = np.float32(dy)
        self.staggered = np.int(0)
        if staggered:
            self.staggered = np.int(1)
            
        # The cutoff parameter is hard-coded.
        # The size of the cutoff determines the computational radius in the
        # SOAR function. Hence, the size of the local memory in the OpenCL 
        # kernels has to be hard-coded.
        self.cutoff = np.int32(config.soar_cutoff) 
        
        # Check that the interpolation factor plays well with the grid size:
        assert ( interpolation_factor > 0 and interpolation_factor % 2 == 1), 'interpolation_factor must be a positive odd integer'
        
        assert (nx % interpolation_factor == 0), 'nx must be divisible by the interpolation factor'
        assert (ny % interpolation_factor == 0), 'ny must be divisible by the interpolation factor'
        self.interpolation_factor = np.int32(interpolation_factor)
        
        # The size of the coarse grid 
        self.coarse_nx = np.int32(nx/self.interpolation_factor)
        self.coarse_ny = np.int32(ny/self.interpolation_factor)
        self.coarse_dx = np.float32(dx*self.interpolation_factor)
        self.coarse_dy = np.float32(dy*self.interpolation_factor)
        
        self.periodicNorthSouth = np.int32(boundaryConditions.isPeriodicNorthSouth())
        self.periodicEastWest = np.int32(boundaryConditions.isPeriodicEastWest())
        
        # Size of random field and seed
        # The SOAR function is a stencil which requires cutoff number of grid cells,
        # and the interpolation operator requires further 2 ghost cell values in each direction.
        # The random field must therefore be created with 2 + cutoff number of ghost cells.
        self.rand_ghost_cells_x = np.int32(2+self.cutoff)
        self.rand_ghost_cells_y = np.int32(2+self.cutoff)
        if self.periodicEastWest:
            self.rand_ghost_cells_x = np.int32(0)
        if self.periodicNorthSouth:
            self.rand_ghost_cells_y = np.int32(0)
        self.rand_nx = np.int32(self.coarse_nx + 2*self.rand_ghost_cells_x)
        self.rand_ny = np.int32(self.coarse_ny + 2*self.rand_ghost_cells_y)

        # Since normal distributed numbers are generated in pairs, we need to store half the number of
        # of seed values compared to the number of random numbers.
        self.seed_ny = np.int32(self.rand_ny)
        self.seed_nx = np.int32(np.ceil(self.rand_nx/2))

        # Generate seed:
        self.floatMax = 2147483648.0
        if self.use_lcg:
            self.host_seed = self.random_state.rand(self.seed_ny, self.seed_nx)*self.floatMax
            self.host_seed = self.host_seed.astype(np.uint64, order='C')
        
        if not self.use_lcg:
            self.rng = XORWOWRandomNumberGenerator()
        else:
            self.seed = Common.CUDAArray2D(gpu_stream, self.seed_nx, self.seed_ny, 0, 0, self.host_seed, double_precision=True, integers=True)
        
        # Constants for the SOAR function:
        self.soar_q0 = np.float32(self.dx/100000)
        if soar_q0 is not None:
            self.soar_q0 = np.float32(soar_q0)
            
        self.soar_L = np.float32(0.75*self.coarse_dx)
        if soar_L is not None:
            self.soar_L = np.float32(soar_L)
        
        # Allocate memory for random numbers (xi)
        self.random_numbers_host = np.zeros((self.rand_ny, self.rand_nx), dtype=np.float32, order='C')
        self.random_numbers = Common.CUDAArray2D(self.gpu_stream, self.rand_nx, self.rand_ny, 0, 0, self.random_numbers_host)
        
        # Allocate a second buffer for random numbers (nu)
        self.perpendicular_random_numbers_host = np.zeros((self.rand_ny, self.rand_nx), dtype=np.float32, order='C')
        self.perpendicular_random_numbers = Common.CUDAArray2D(self.gpu_stream, self.rand_nx, self.rand_ny, 0, 0, self.random_numbers_host)
        
        
        # Allocate memory for coarse buffer if needed
        # Two ghost cells in each direction needed for bicubic interpolation 
        self.coarse_buffer_host = np.zeros((self.coarse_ny+4, self.coarse_nx+4), dtype=np.float32, order='C')
        self.coarse_buffer = Common.CUDAArray2D(self.gpu_stream, self.coarse_nx, self.coarse_ny, 2, 2, self.coarse_buffer_host)

        # Allocate extra memory needed for reduction kernels.
        # Currently: A single GPU buffer with 3x1 elements: [xi^T * xi, nu^T * nu, xi^T * nu]
        self.reduction_buffer = None
        reduction_buffer_host = np.zeros((1,3), dtype=np.float32)
        self.reduction_buffer = Common.CUDAArray2D(self.gpu_stream, 3, 1, 0, 0, reduction_buffer_host)
       
        # Generate kernels
        self.kernels = gpu_ctx.get_kernel("ocean_noise.cu", \
                                          defines={'block_width': block_width, 'block_height': block_height})
        
        self.reduction_kernels = self.gpu_ctx.get_kernel("reductions.cu", \
                                                         defines={})
        
        # Get CUDA functions and define data types for prepared_{async_}call()
        # Generate kernels
        self.squareSumKernel = self.reduction_kernels.get_function("squareSum")
        self.squareSumKernel.prepare("iiPP")
                
        self.squareSumDoubleKernel = self.reduction_kernels.get_function("squareSumDouble")
        self.squareSumDoubleKernel.prepare("iiPPP")
        
        self.makePerpendicularKernel = self.kernels.get_function("makePerpendicular")
        self.makePerpendicularKernel.prepare("iiPiPiP")
        
        self.uniformDistributionKernel = self.kernels.get_function("uniformDistribution")
        self.uniformDistributionKernel.prepare("iiiPiPi")
        
        self.normalDistributionKernel = None
        if self.use_lcg:
            self.normalDistributionKernel = self.kernels.get_function("normalDistribution")
            self.normalDistributionKernel.prepare("iiiPiPi")
        
        self.soarKernel = self.kernels.get_function("SOAR")
        self.soarKernel.prepare("iifffffiiPiPii")
        
        self.geostrophicBalanceKernel = self.kernels.get_function("geostrophicBalance")
        self.geostrophicBalanceKernel.prepare("iiffiiffffPiPiPiPiPi")
        
        self.bicubicInterpolationKernel = self.kernels.get_function("bicubicInterpolation")
        self.bicubicInterpolationKernel.prepare("iiiiffiiiiffiiffffPiPiPiPiPi")
        
        #Compute kernel launch parameters
        self.local_size = (block_width, block_height, 1)
        
        self.local_size_reductions  = (128, 1, 1)
        self.global_size_reductions = (1,   1)
        
        # Launch one thread for each seed, which in turns generates two iid N(0,1)
        self.global_size_random_numbers = ( \
                       int(np.ceil(self.seed_nx / float(self.local_size[0]))), \
                       int(np.ceil(self.seed_ny / float(self.local_size[1]))) \
                     ) 
        
        # Launch on thread for each random number (in order to create perpendicular random numbers)
        self.global_size_perpendicular = ( \
                      int(np.ceil(self.rand_nx / float(self.local_size[0]))), \
                      int(np.ceil(self.rand_ny / float(self.local_size[1]))) \
                     )
        
        
        # Launch one thread per SOAR-correlated result - need to write to two ghost 
        # cells in order to do bicubic interpolation based on the result
        self.global_size_SOAR = ( \
                     int(np.ceil( (self.coarse_nx+4)/float(self.local_size[0]))), \
                     int(np.ceil( (self.coarse_ny+4)/float(self.local_size[1]))) \
                    )
        
        # One thread per resulting perturbed grid cell
        self.global_size_geo_balance = ( \
                    int(np.ceil( (self.nx)/float(self.local_size[0]))), \
                    int(np.ceil( (self.ny)/float(self.local_size[1]))) \
                   )
        
        
        
    def __del__(self):
        self.cleanUp()
     
    def cleanUp(self):
        if self.rng is not None:
            self.rng = None
        if self.seed is not None:
            self.seed.release()
        if self.random_numbers is not None:
            self.random_numbers.release()
        if self.perpendicular_random_numbers is not None:
            self.perpendicular_random_numbers.release()
        if self.reduction_buffer is not None:
            self.reduction_buffer.release()
        self.gpu_ctx = None
        gc.collect()
        
    @classmethod
    def fromsim(cls, sim, soar_q0=None, soar_L=None, interpolation_factor=1,  
                block_width=16, block_height=16):
        staggered = False
        if isinstance(sim, FBL.FBL) or isinstance(sim, CTCS.CTCS):
            staggered = True
        return cls(sim.gpu_ctx, sim.gpu_stream,
                   sim.nx, sim.ny, sim.dx, sim.dy,
                   sim.boundary_conditions, staggered,
                   soar_q0=soar_q0, soar_L=soar_L,
                   interpolation_factor=interpolation_factor,
                   block_width=block_width, block_height=block_height)

    def getSeed(self):
        assert(self.use_lcg), "getSeed is only valid if LCG is used as pseudo-random generator."
        
        return self.seed.download(self.gpu_stream)
    
    def resetSeed(self):
        assert(self.use_lcg), "resetSeed is only valid if LCG is used as pseudo-random generator."

        # Generate seed:
        self.floatMax = 2147483648.0
        self.host_seed = self.random_state.rand(self.seed_ny, self.seed_nx)*self.floatMax
        self.host_seed = self.host_seed.astype(np.uint64, order='C')
        self.seed.upload(self.gpu_stream, self.host_seed)

    def getRandomNumbers(self):
        return self.random_numbers.download(self.gpu_stream)
    
    def getPerpendicularRandomNumbers(self):
        return self.perpendicular_random_numbers.download(self.gpu_stream)
    
    def getCoarseBuffer(self):
        return self.coarse_buffer.download(self.gpu_stream)
    
    def getReductionBuffer(self):
        return self.reduction_buffer.download(self.gpu_stream)
    
    def generateNormalDistribution(self):
        if not self.use_lcg:
            self.rng.fill_normal(self.random_numbers.data, stream=self.gpu_stream)
        else:
            self.normalDistributionKernel.prepared_async_call(self.global_size_random_numbers, self.local_size, self.gpu_stream,
                                                              self.seed_nx, self.seed_ny,
                                                              self.rand_nx,
                                                              self.seed.data.gpudata, self.seed.pitch,
                                                              self.random_numbers.data.gpudata, self.random_numbers.pitch)
    
    def generateNormalDistributionPerpendicular(self):
        if not self.use_lcg:
            self.rng.fill_normal(self.perpendicular_random_numbers.data, stream=self.gpu_stream)
        else:
            self.normalDistributionKernel.prepared_async_call(self.global_size_random_numbers, self.local_size, self.gpu_stream,
                                                              self.seed_nx, self.seed_ny,
                                                              self.rand_nx,
                                                              self.seed.data.gpudata, self.seed.pitch,
                                                              self.perpendicular_random_numbers.data.gpudata, self.perpendicular_random_numbers.pitch)

    def generateUniformDistribution(self):
        # Call kernel -> new random numbers
        if not self.use_lcg:
            self.rng.fill_uniform(self.random_numbers.data, stream=self.gpu_stream)
        else:
            self.uniformDistributionKernel.prepared_async_call(self.global_size_random_numbers, self.local_size, self.gpu_stream,
                                                               self.seed_nx, self.seed_ny,
                                                               self.rand_nx,
                                                               self.seed.data.gpudata, self.seed.pitch,
                                                               self.random_numbers.data.gpudata, self.random_numbers.pitch)

    def perturbSim(self, sim, q0_scale=1.0, update_random_field=True, 
                   perturbation_scale=1.0, perpendicular_scale=0.0,
                   align_with_cell_i=None, align_with_cell_j=None):
        """
        Generating a perturbed ocean state and adding it to sim's ocean state 
        """
        
        self.perturbOceanState(sim.gpu_data.h0, sim.gpu_data.hu0, sim.gpu_data.hv0,
                               sim.bathymetry.Bi,
                               sim.f, beta=sim.coriolis_beta, g=sim.g, 
                               y0_reference_cell=sim.y_zero_reference_cell,
                               ghost_cells_x=sim.ghost_cells_x,
                               ghost_cells_y=sim.ghost_cells_y,
                               q0_scale=q0_scale,
                               update_random_field=update_random_field,
                               perturbation_scale=perturbation_scale,
                               perpendicular_scale=perpendicular_scale,
                               align_with_cell_i=align_with_cell_i,
                               align_with_cell_j=align_with_cell_j)
                               
    
    def perturbOceanState(self, eta, hu, hv, H, f, beta=0.0, g=9.81, 
                          y0_reference_cell=0, ghost_cells_x=0, ghost_cells_y=0,
                          q0_scale=1.0, update_random_field=True, 
                          perturbation_scale=1.0, perpendicular_scale=0.0,
                          align_with_cell_i=None, align_with_cell_j=None):
        """
        Apply the SOAR Q covariance matrix on the random ocean field which is
        added to the provided buffers eta, hu and hv.
        eta: surface deviation - CUDAArray2D object.
        hu: volume transport in x-direction - CUDAArray2D object.
        hv: volume transport in y-dirextion - CUDAArray2D object.
        
        Optional parameters not used else_where:
        q0_scale=1: scale factor to the SOAR amplitude parameter q0
        update_random_field=True: whether to generate new random numbers or use those already 
            present in the random numbers buffer
        perturbation_scale=1.0: scale factor to the perturbation of the eta field
        perpendicular_scale=0.0: scale factor for additional perturbation from the perpendicular random field
        align_with_cell_i=None, align_with_cell_j=None: Index to a cell for which to align the coarse grid.
            The default value align_with_cell=None corresponds to zero offset between the coarse and fine grid.
        """
        if update_random_field:
            # Need to update the random field, requiering a global sync
            self.generateNormalDistribution()
        
        soar_q0 = np.float32(self.soar_q0 * q0_scale)
        
        offset_i, offset_j = self._obtain_coarse_grid_offset(align_with_cell_i, align_with_cell_j)
        
        # Generate the SOAR field on the coarse grid
        
        
        self.soarKernel.prepared_async_call(self.global_size_SOAR, self.local_size, self.gpu_stream,
                                            self.coarse_nx, self.coarse_ny,
                                            self.coarse_dx, self.coarse_dy,

                                            soar_q0, self.soar_L,
                                            np.float32(perturbation_scale),
                                            
                                            self.periodicNorthSouth, self.periodicEastWest,
                                            self.random_numbers.data.gpudata, self.random_numbers.pitch,
                                            self.coarse_buffer.data.gpudata, self.coarse_buffer.pitch,
                                            np.int32(0))
        if perpendicular_scale > 0:
            self.soarKernel.prepared_async_call(self.global_size_SOAR, self.local_size, self.gpu_stream,
                                                self.coarse_nx, self.coarse_ny,
                                                self.coarse_dx, self.coarse_dy,

                                                soar_q0, self.soar_L,
                                                np.float32(perpendicular_scale),

                                                self.periodicNorthSouth, self.periodicEastWest,
                                                self.perpendicular_random_numbers.data.gpudata, self.perpendicular_random_numbers.pitch,
                                                self.coarse_buffer.data.gpudata, self.coarse_buffer.pitch,
                                                np.int32(1))
        
        if self.interpolation_factor > 1:
            self.bicubicInterpolationKernel.prepared_async_call(self.global_size_geo_balance, self.local_size, self.gpu_stream,
                                                                self.nx, self.ny, 
                                                                np.int32(ghost_cells_x), np.int32(ghost_cells_y),
                                                                self.dx, self.dy,
                                                                
                                                                self.coarse_nx, self.coarse_ny,
                                                                np.int32(ghost_cells_x), np.int32(ghost_cells_y),
                                                                self.coarse_dx, self.coarse_dy,
                                                                np.int32(offset_i), np.int32(offset_j),
                                                                
                                                                np.float32(g), np.float32(f),
                                                                np.float32(beta), np.float32(y0_reference_cell),
                                                                
                                                                self.coarse_buffer.data.gpudata, self.coarse_buffer.pitch,
                                                                eta.data.gpudata, eta.pitch,
                                                                hu.data.gpudata, hu.pitch,
                                                                hv.data.gpudata, hv.pitch,
                                                                H.data.gpudata, H.pitch)

        else:
            self.geostrophicBalanceKernel.prepared_async_call(self.global_size_geo_balance, self.local_size, self.gpu_stream,
                                                              self.nx, self.ny,
                                                              self.dx, self.dy,
                                                              np.int32(ghost_cells_x), np.int32(ghost_cells_y),

                                                              np.float32(g), np.float32(f),
                                                              np.float32(beta), np.float32(y0_reference_cell),

                                                              self.coarse_buffer.data.gpudata, self.coarse_buffer.pitch,
                                                              eta.data.gpudata, eta.pitch,
                                                              hu.data.gpudata, hu.pitch,
                                                              hv.data.gpudata, hv.pitch,
                                                              H.data.gpudata, H.pitch)
    
    def _obtain_coarse_grid_offset(self, fine_index_i, fine_index_j):
        
        default_offset = self.interpolation_factor//2

        offset_i, offset_j = 0, 0
        
        if fine_index_i is not None:
            coarse_i = fine_index_i//self.interpolation_factor
            raw_offset_i = fine_index_i % self.interpolation_factor
            offset_i = -int(raw_offset_i - default_offset)
        if fine_index_j is not None:        
            coarse_j = fine_index_j//self.interpolation_factor
            raw_offset_j = fine_index_j % self.interpolation_factor
            offset_j = -int(raw_offset_j - default_offset)
        return offset_i, offset_j
    

    def getRandomNorm(self):
        """
        Calculates sum(xi^2), where xi \sim N(0,I)
        Calling a kernel that sums the square of all elements in the random buffer
        """
        self.squareSumKernel.prepared_async_call(self.global_size_reductions,
                                                 self.local_size_reductions, 
                                                 self.gpu_stream,
                                                 self.rand_nx, self.rand_ny,
                                                 self.random_numbers.data.gpudata,
                                                 self.reduction_buffer.data.gpudata)
        return self.getReductionBuffer()[0,0]
    
   
    def findDoubleNormAndDot(self):
        """
        Calculates sum(xi^2), sum(nu^2), sum(xi*nu)
        and stores these values in the reduction buffer
        """
        self.squareSumDoubleKernel.prepared_async_call(self.global_size_reductions,
                                                       self.local_size_reductions, 
                                                       self.gpu_stream,
                                                       self.rand_nx, self.rand_ny,
                                                       self.random_numbers.data.gpudata,
                                                       self.perpendicular_random_numbers.data.gpudata,
                                                       self.reduction_buffer.data.gpudata)
        
    def _makePerpendicular(self):
        """
        Calls the kernel that transform nu (perpendicular_random_numbers buffer) to be 
        perpendicular to xi (random_numbers buffer).
        Both nu and xi should be independent samples from N(0,I) prior to calling this function.
        After this function, they are still both samples from N(0,I), but are no longer independent
        (but lineary independent).
        """
        self.makePerpendicularKernel.prepared_async_call(self.global_size_perpendicular, self.local_size, self.gpu_stream,
                                                         self.rand_nx, self.rand_ny,
                                                         self.random_numbers.data.gpudata, self.random_numbers.pitch,
                                                         self.perpendicular_random_numbers.data.gpudata, self.perpendicular_random_numbers.pitch,
                                                         self.reduction_buffer.data.gpudata)
    
    def generatePerpendicularNormalDistributions(self):
        """
        Generates xi, nu \sim N(0,I) such that xi and nu are perpendicular.
        In the process, it calculates sum(xi^2), sum(nu^2), which are written to the first two 
        elements in the reduction buffer.
        The third reduction buffer will contain the original, now outdated, dot(xi, nu), which 
        was used to construct a random nu that is perpendicular to xi in the first place.
        """
        self.generateNormalDistribution()
        self.generateNormalDistributionPerpendicular()
        self.findDoubleNormAndDot()
        self._makePerpendicular()
    
    
    ##### CPU versions of the above functions ####
    
    def getSeedCPU(self):
        assert(self.use_lcg), "getSeedCPU is only valid if LCG is used as pseudo-random generator."
        return self.host_seed
    
    def generateNormalDistributionCPU(self):
        self._CPUUpdateRandom(True)
    
    def generateUniformDistributionCPU(self):
        self._CPUUpdateRandom(False)
    
    def getRandomNumbersCPU(self):
        return self.random_numbers_host
    
    def perturbEtaCPU(self, eta, use_existing_GPU_random_numbers=False,
                      ghost_cells_x=0, ghost_cells_y=0):
        """
        Apply the SOAR Q covariance matrix on the random field to add
        a perturbation to the incomming eta buffer.
        eta: numpy array
        """
        # Call CPU utility function
        if use_existing_GPU_random_numbers:
            self.random_numbers_host = self.getRandomNumbers()
        else:
            self.generateNormalDistributionCPU()
        d_eta = self._applyQ_CPU()
        
        if self.interpolation_factor > 1:
            d_eta = self._interpolate_CPU(d_eta, geostrophic_balance=False)
        
        interior = [-ghost_cells_y, -ghost_cells_x, ghost_cells_y, ghost_cells_x]
        for i in range(4):
            if interior[i] == 0:
                interior[i] = None
        
        eta[interior[2]:interior[0], interior[3]:interior[1]] = d_eta[2:-2, 2:-2]
    
    def perturbOceanStateCPU(self, eta, hu, hv, H, f,  beta=0.0, g=9.81,
                             ghost_cells_x=0, ghost_cells_y=0,
                             use_existing_GPU_random_numbers=False,
                             use_existing_CPU_random_numbers=False):
        """
        Apply the SOAR Q covariance matrix on the random field to add
        a perturbation to the incomming eta buffer.
        Generate geostrophically balanced hu and hv which is added to the incomming hu and hv buffers.
        eta: numpy array
        """
        # Call CPU utility function
        if use_existing_GPU_random_numbers:
            self.random_numbers_host = self.getRandomNumbers()
        elif not use_existing_CPU_random_numbers:
            self.generateNormalDistributionCPU()
        
        # generates perturbation (d_eta[ny+4, nx+4], d_hu[ny, nx] and d_hv[ny, nx])
        d_eta, d_hu, d_hv = self._obtainOceanPerturbations_CPU(H, f, beta, g)
        
        interior = [-ghost_cells_y, -ghost_cells_x, ghost_cells_y, ghost_cells_x]
        for i in range(4):
            if interior[i] == 0:
                interior[i] = None
        
        eta[interior[2]:interior[0], interior[3]:interior[1]] += d_eta[2:-2, 2:-2]
        hu[interior[2]:interior[0], interior[3]:interior[1]] += d_hu
        hv[interior[2]:interior[0], interior[3]:interior[1]] += d_hv
    
    
     
    
    # ------------------------------
    # CPU utility functions:
    # ------------------------------
    
    def _lcg(self, seed):
        modulo = np.uint64(2147483647)
        seed = np.uint64(((seed*1103515245) + 12345) % modulo) #0x7fffffff
        return seed / 2147483648.0, seed
    
    def _boxMuller(self, seed_in):
        seed = np.uint64(seed_in)
        u1, seed = self._lcg(seed)
        u2, seed = self._lcg(seed)
        r = np.sqrt(-2.0*np.log(u1))
        theta = 2*np.pi*u2
        n1 = r*np.cos(theta)
        n2 = r*np.sin(theta)
        return n1, n2, seed
    
    def _CPUUpdateRandom(self, normalDist):
        """
        Updating the random number buffer at the CPU.
        normalDist: Boolean parameter. 
            If True, the random numbers are from N(0,1)
            If False, the random numbers are from U[0,1]
        """
        if not self.use_lcg:
            if normalDist:
                self.generateNormalDistribution()
            else:
                self.generateUniformDistribution()
            self.random_numbers_host = self.getRandomNumbers()
            return
        
        #(ny, nx) = seed.shape
        #(domain_ny, domain_nx) = random.shape
        b_dim_x = self.local_size[0]
        b_dim_y = self.local_size[1]
        blocks_x = self.global_size_random_numbers[0]
        blocks_y = self.global_size_random_numbers[1]
        for by in range(blocks_y):
            for bx in range(blocks_x):
                for j in range(b_dim_y):
                    for i in range(b_dim_x):

                        ## Content of kernel:
                        y = b_dim_y*by + j # thread_id
                        x = b_dim_x*bx + i # thread_id
                        if (x < self.seed_nx and y < self.seed_ny):
                            n1, n2 = 0.0, 0.0
                            if normalDist:
                                n1, n2, self.host_seed[y,x]   = self._boxMuller(self.host_seed[y,x])
                            else:
                                n1, self.host_seed[y,x] = self._lcg(self.host_seed[y,x])
                                n2, self.host_seed[y,x] = self._lcg(self.host_seed[y,x])
                                
                            if x*2 + 1 < self.rand_nx:
                                self.random_numbers_host[y, x*2  ] = n1
                                self.random_numbers_host[y, x*2+1] = n2
                            elif x*2 == self.rand_nx:
                                self.random_numbers_host[y, x*2] = n1
    
    def _SOAR_Q_CPU(self, a_x, a_y, b_x, b_y):
        """
        CPU implementation of a SOAR covariance function between grid points
        (a_x, a_y) and (b_x, b_y)
        """
        dist = np.sqrt(  self.coarse_dx*self.coarse_dx*(a_x - b_x)**2  
                       + self.coarse_dy*self.coarse_dy*(a_y - b_y)**2 )
        return self.soar_q0*(1.0 + dist/self.soar_L)*np.exp(-dist/self.soar_L)
    
    def _applyQ_CPU(self, perturbation_scale=1):
        #xi, dx=1, dy=1, q0=0.1, L=1, cutoff=5):
        """
        Create the perturbation field for eta based on the SOAR covariance 
        structure.
        
        The resulting size is (coarse_nx+4, coarse_ny+4), as two ghost cells are required to 
        do bicubic interpolation of the result.
        """
                        
        # Assume in a GPU setting - we read xi into shared memory with ghostcells
        # Additional cutoff number of ghost cells required to calculate SOAR contribution
        ny_halo = int(self.coarse_ny + (2 + self.cutoff)*2)
        nx_halo = int(self.coarse_nx + (2 + self.cutoff)*2)
        local_xi = np.zeros((ny_halo, nx_halo))
        for j in range(ny_halo):
            global_j = j
            if self.periodicNorthSouth:
                global_j = (j - self.cutoff - 2) % self.rand_ny
            for i in range(nx_halo):
                global_i = i
                if self.periodicEastWest:
                    global_i = (i - self.cutoff - 2) % self.rand_nx
                local_xi[j,i] = self.random_numbers_host[global_j, global_i]
                
        # Sync threads
        
        # Allocate output buffer
        Qxi = np.zeros((self.coarse_ny+4, self.coarse_nx+4))
        for a_y in range(self.coarse_ny+4):
            for a_x in range(self.coarse_nx+4):
                # This is a OpenCL thread (a_x, a_y)
                local_a_x = a_x + self.cutoff
                local_a_y = a_y + self.cutoff
                
                #############
                #Qxi[a_y, a_x] = local_xi[local_a_y, local_a_x]
                #continue
                #############
                
                
                start_b_y = local_a_y - self.cutoff
                end_b_y =  local_a_y + self.cutoff+1
                start_b_x = local_a_x - self.cutoff
                end_b_x =  local_a_x + self.cutoff+1

                Qx = 0.0
                for b_y in range(start_b_y, end_b_y):
                    for b_x in range(start_b_x, end_b_x):
                        Q = self._SOAR_Q_CPU(local_a_x, local_a_y, b_x, b_y)
                        Qx += Q*local_xi[b_y, b_x]
                Qxi[a_y, a_x] = perturbation_scale*Qx
        
        return Qxi
    
    
    def _obtainOceanPerturbations_CPU(self, H, f, beta, g, perturbation_scale=1):
        # Obtain perturbed eta - size (coarse_ny+4, coarse_nx+4)
        d_eta = self._applyQ_CPU(perturbation_scale)

        # Interpolate if the coarse grid is not the same as the computational grid
        # d_eta then becomes (ny+4, nx+4)
        if self.interpolation_factor > 1:
            d_eta = self._interpolate_CPU(d_eta)
        
        ####
        # Global sync (currently)
        #     Can be made into a local sync, as long as d_eta is given 
        #     periodic overlap (1 more global computated ghost cell)
        ####

        d_hu = np.zeros((self.ny, self.nx))
        d_hv = np.zeros((self.ny, self.nx))

        ### Find H_mid:
        # Read global H (def on intersections) to local, find H_mid
        # The local memory can then be reused to something else (perhaps use local_d_eta before computing local_d_eta?)
        H_mid = np.zeros((self.ny, self.nx))
        for j in range(self.ny):
            for i in range(self.nx):
                H_mid[j,i] = 0.25* (H[j,i] + H[j+1, i] + H[j, i+1] + H[j+1, i+1])
        
        ####
        # Local sync
        ####

        # Compute geostrophically balanced (hu, hv) for each cell within the domain
        for j in range(0, self.ny):
            local_j = j + 2     # index in d_eta buffer
            coriolis = f + beta*local_j*self.dy
            for i in range(0, self.nx):
                local_i = i + 2    # index in d_eta buffer
                h_mid = d_eta[local_j,local_i] + H_mid[j, i]
                
                ##############
                #h_mid = H_mid[j, i]
                ##############
                
                
                eta_diff_y = (d_eta[local_j+1, local_i] - d_eta[local_j-1, local_i])/(2.0*self.dy)
                d_hu[j,i] = -(g/coriolis)*h_mid*eta_diff_y

                eta_diff_x = (d_eta[local_j, local_i+1] - d_eta[local_j, local_i-1])/(2.0*self.dx)
                d_hv[j,i] = (g/coriolis)*h_mid*eta_diff_x   
    
        return d_eta, d_hu, d_hv
    
    
    
    def _interpolate_CPU(self, coarse_eta, interpolation_order=3):
        """
        Interpolates values coarse_eta defined on the coarse grid onto the computational grid.
        Input coarse_eta is of size [coarse_ny+4, coarse_nx+4], and output will be given as
        eta [ny+4, nx+4].
        """

        
        # Create buffers for eta, hu and hv:
        d_eta = np.zeros((self.ny+4, self.nx+4))
      
        
        
        
        min_rel_x = 10
        max_rel_x = -10
        min_rel_y = 10
        max_rel_y = -10
        
        # Loop over internal cells and first ghost cell layer.
        for loc_j in range(self.ny+2):
            for loc_i in range(self.nx+2):
                
                # index in resulting d_eta buffer
                i = loc_i + 1
                j = loc_j + 1

                # Position of cell center in fine grid:
                x = (i - 2 + 0.5)*self.dx
                y = (j - 2 + 0.5)*self.dy

                # Location in coarse grid (defined in course grid's cell centers)
                # (coarse_i, coarse_j) is the first coarse grid point towards lower left.
                coarse_i = int(np.floor(x/self.coarse_dx + 2 - 0.5))
                coarse_j = int(np.floor(y/self.coarse_dy + 2 - 0.5))
                
                # Position of the coarse grid point
                coarse_x = (coarse_i - 2 + 0.5)*self.coarse_dx
                coarse_y = (coarse_j - 2 + 0.5)*self.coarse_dy
                
                assert coarse_x <= x
                assert coarse_x + self.coarse_dx >= x

                rel_x = (x - coarse_x)/self.coarse_dx
                rel_y = (y - coarse_y)/self.coarse_dy
                
                if rel_x < min_rel_x:
                    min_rel_x = rel_x
                if rel_x > max_rel_x:
                    max_rel_x = rel_x
                if rel_y < min_rel_y:
                    min_rel_y = rel_y
                if rel_y > max_rel_y:
                    max_rel_y = rel_y

                assert rel_x >= 0 and rel_x < 1
                assert rel_y >= 0 and rel_y < 1
                    
                d_eta[j,i] = self._bicubic_interpolation_inner(coarse_eta, coarse_i, coarse_j, rel_x, rel_y, interpolation_order)

        return d_eta
        
        
    def _bicubic_interpolation_inner(self, coarse_eta, coarse_i, coarse_j, rel_x, rel_y, interpolation_order=3):
         # Matrix needed to find the interpolation coefficients
        bicubic_matrix = np.matrix([[ 1,  0,  0,  0], 
                                    [ 0,  0,  1,  0], 
                                    [-3,  3, -2, -1],
                                    [ 2, -2,  1,  1]])
        
        f00   =  coarse_eta[coarse_j  , coarse_i  ]
        f01   =  coarse_eta[coarse_j+1, coarse_i  ]
        f10   =  coarse_eta[coarse_j  , coarse_i+1]
        f11   =  coarse_eta[coarse_j+1, coarse_i+1]

        fx00  = (coarse_eta[coarse_j  , coarse_i+1] - coarse_eta[coarse_j  , coarse_i-1])/2
        fx01  = (coarse_eta[coarse_j+1, coarse_i+1] - coarse_eta[coarse_j+1, coarse_i-1])/2       
        fx10  = (coarse_eta[coarse_j  , coarse_i+2] - coarse_eta[coarse_j  , coarse_i  ])/2    
        fx11  = (coarse_eta[coarse_j+1, coarse_i+2] - coarse_eta[coarse_j+1, coarse_i  ])/2      

        fy00  = (coarse_eta[coarse_j+1, coarse_i  ] - coarse_eta[coarse_j-1, coarse_i  ])/2
        fy01  = (coarse_eta[coarse_j+2, coarse_i  ] - coarse_eta[coarse_j  , coarse_i  ])/2       
        fy10  = (coarse_eta[coarse_j+1, coarse_i+1] - coarse_eta[coarse_j-1, coarse_i+1])/2       
        fy11  = (coarse_eta[coarse_j+2, coarse_i+1] - coarse_eta[coarse_j  , coarse_i+1])/2       

        fy_10 = (coarse_eta[coarse_j+1, coarse_i-1] - coarse_eta[coarse_j-1, coarse_i-1])/2
        fy_11 = (coarse_eta[coarse_j+2, coarse_i-1] - coarse_eta[coarse_j  , coarse_i-1])/2
        fy20  = (coarse_eta[coarse_j+1, coarse_i+2] - coarse_eta[coarse_j-1, coarse_i+2])/2
        fy21  = (coarse_eta[coarse_j+2, coarse_i+2] - coarse_eta[coarse_j  , coarse_i+2])/2

        fxy00 = (fy10 - fy_10)/2
        fxy01 = (fy11 - fy_11)/2
        fxy10 = (fy20 -  fy00)/2
        fxy11 = (fy21 -  fy01)/2


        f_matrix = np.matrix([[ f00,  f01,  fy00,  fy01],
                              [ f10,  f11,  fy10,  fy11],
                              [fx00, fx01, fxy00, fxy01],
                              [fx10, fx11, fxy10, fxy11] ])

        a_matrix = np.dot(bicubic_matrix, np.dot(f_matrix, bicubic_matrix.transpose()))
        
        x_vec = np.matrix([1.0, rel_x, rel_x*rel_x, rel_x*rel_x*rel_x])
        y_vec = np.matrix([1.0, rel_y, rel_y*rel_y, rel_y*rel_y*rel_y]).transpose()

        if interpolation_order == 0:
            # Flat average:
            return 0.25*(f00 + f01 + f10 + f11)

        elif interpolation_order == 1:
            # Linear interpolation:
            return f00*(1-rel_x)*(1-rel_y) + f10*rel_x*(1-rel_y) + f01*(1-rel_x)*rel_y + f11*rel_x*rel_y

        elif interpolation_order == 3:
            # Bicubic interpolation (make sure that we return a float)
            return np.dot(x_vec, np.dot(a_matrix, y_vec))[0, 0]
<|MERGE_RESOLUTION|>--- conflicted
+++ resolved
@@ -9,14 +9,6 @@
 This python class produces random perturbations that are to be added to 
 the ocean state fields in order to generate model error.
 
-<<<<<<< HEAD
-=======
-This software is part of GPU Ocean.
-
-Copyright (C) 2018 SINTEF Digital
-Copyright (C) 2018 Norwegian Meteorological Institute
-
->>>>>>> cac0cf2b
 This program is free software: you can redistribute it and/or modify
 it under the terms of the GNU General Public License as published by
 the Free Software Foundation, either version 3 of the License, or
