--- conflicted
+++ resolved
@@ -82,12 +82,9 @@
         wind_stress: Wind stress parameters
         boundary_conditions: Boundary condition object
         write_netcdf: Write the results after each superstep to a netCDF file
-<<<<<<< HEAD
         comm: MPI communicator
-=======
         depth_cutoff: Used for defining dry cells
         flux_slope_eps: Used for desingularization with dry cells
->>>>>>> 60dab63b
         """
        
         
