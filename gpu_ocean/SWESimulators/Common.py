--- conflicted
+++ resolved
@@ -27,13 +27,10 @@
 
 import numpy as np
 import time
-<<<<<<< HEAD
 import signal
 import subprocess
 import tempfile
-=======
 import sys
->>>>>>> 60dab63b
 import re
 import io
 import hashlib
@@ -71,8 +68,6 @@
         self.secs = self.end - self.start
         self.msecs = self.secs * 1000 # millisecs
         self.logger.log(self.log_level, "%s: %f ms", self.tag, self.msecs)
-<<<<<<< HEAD
-
 
 class PopenFileBuffer(object):
     """
@@ -188,8 +183,6 @@
             self.c_buff = None
         
             gc.collect()
-
-=======
         
     def elapsed(self):
         return time.time() - self.start
@@ -264,8 +257,6 @@
         progressbar = "0% [" + "#"*(progress) + "="*(width-progress) + "] 100%"
         return progressbar
 
-            
->>>>>>> 60dab63b
 
 def deprecated(func):
     """This is a decorator which can be used to mark functions
